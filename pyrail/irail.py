<<<<<<< HEAD
from .api_methods import methods
import aiohttp
import asyncio

base_url = 'https://api.irail.be/{}/'
headers = {'user-agent': 'pyRail (tielemans.jorim@gmail.com)'}
=======
"""Module providing the iRail class for interacting with the iRail API."""

import logging
from threading import Lock
import time
from typing import Any, Dict, Optional

import requests

logging.basicConfig(level=logging.INFO, format="%(asctime)s - %(name)s - %(levelname)s - %(message)s")
logger = logging.getLogger(__name__)

session = requests.Session()

base_url: str = "https://api.irail.be/{}/"


class iRail:
    """A Python wrapper for the iRail API, handling rate limiting and endpoint requests.

    Attributes:
        format (str): The data format for API responses ('json', 'xml', 'jsonp').
        lang (str): The language for API responses ('nl', 'fr', 'en', 'de').

    Endpoints:
        stations: Retrieve all stations.
        liveboard: Retrieve a liveboard for a station or ID.
        connections: Retrieve connections between two stations.
        vehicle: Retrieve information about a specific train.
        composition: Retrieve the composition of a train.
        disturbances: Retrieve information about current disturbances on the rail network.

    """

    # Allowed endpoints and their expected parameters
    endpoints: Dict[str, Dict[str, Any]] = {
        "stations": {},
        "liveboard": {"xor": ["station", "id"], "optional": ["date", "time", "arrdep", "alerts"]},
        "connections": {
            "required": ["from", "to"],
            "optional": ["date", "time", "timesel", "typeOfTransport", "alerts", "results"],
        },
        "vehicle": {"required": ["id"], "optional": ["date", "alerts"]},
        "composition": {"required": ["id"], "optional": ["data"]},
        "disturbances": {"optional": ["lineBreakCharacter"]},
    }

    def __init__(self, format: str = "json", lang: str = "en") -> None:
        """Initialize the iRail API client.
>>>>>>> 0a369226

        Args:
            format (str): The format of the API responses. Default is 'json'.
            lang (str): The language for API responses. Default is 'en'.

        """
        self.format: str = format
        self.lang: str = lang
        self.tokens: int = 3
        self.burst_tokens: int = 5
        self.last_request_time: float = time.time()
        self.lock: Lock = Lock()
        session.headers.update({"User-Agent": "pyRail (https://github.com/tjorim/pyrail; tielemans.jorim@gmail.com)"})
        self.etag_cache: Dict[str, str] = {}
        logger.info("iRail instance created")

    @property
    def format(self) -> str:
        return self.__format

    @format.setter
    def format(self, value: str) -> None:
        if value in ["xml", "json", "jsonp"]:
            self.__format = value
        else:
            self.__format = "json"

    @property
    def lang(self) -> str:
        return self.__lang

    @lang.setter
    def lang(self, value: str) -> None:
        if value in ["nl", "fr", "en", "de"]:
            self.__lang = value
        else:
<<<<<<< HEAD
            self.__lang = 'en'

    async def do_request(self, method, args=None):
        if method in methods:
            url = base_url.format(method)
            params = {'format': self.format, 'lang': self.lang}
            if args:
                params.update(args)
            
            async with aiohttp.ClientSession(headers=headers) as session:
                try:
                    async with session.get(url, params=params) as response:
                        if response.status == 200:
                            try:
                                return await response.json()
                            except aiohttp.ContentTypeError:
                                return -1
                        else:
                            print(f"HTTP error: {response.status}")
                            return -1
                except aiohttp.ClientError as e:
                    print(f"Request failed: {e}")
                    return -1

            

    async def get_stations(self):
        """Retrieve a list of all stations."""
        return await self.do_request('stations')

    async def get_liveboard(self, station=None, id=None):
        if bool(station) ^ bool(id):
            extra_params = {'station': station, 'id': id}
            return await self.do_request('liveboard', extra_params)

    async def get_connections(self, from_station=None, to_station=None):
        if from_station and to_station:
            extra_params = {'from': from_station, 'to': to_station}
            return await self.do_request('connections', extra_params)

    async def get_vehicle(self, id=None):
        if id:
            extra_params = {'id': id}
            return await self.do_request('vehicle', extra_params)
=======
            self.__lang = "en"

    def _refill_tokens(self) -> None:
        """Refill rate limit tokens based on elapsed time."""
        logger.debug("Refilling tokens")
        current_time: float = time.time()
        elapsed: float = current_time - self.last_request_time
        self.last_request_time = current_time

        # Refill tokens, 3 tokens per second, cap tokens at 3
        self.tokens = min(3, self.tokens + int(elapsed * 3))
        # Refill burst tokens, 3 burst tokens per second, cap burst tokens at 5
        self.burst_tokens = min(5, self.burst_tokens + int(elapsed * 3))

    def _handle_rate_limit(self) -> None:
        """Handle rate limiting by refilling tokens or waiting."""
        logger.debug("Handling rate limit")
        self._refill_tokens()
        if self.tokens < 1:
            if self.burst_tokens >= 1:
                self.burst_tokens -= 1
            else:
                logger.warning("Rate limiting active, waiting for tokens")
                time.sleep(1 - (time.time() - self.last_request_time))
                self._refill_tokens()
                self.tokens -= 1
        else:
            self.tokens -= 1

    def _add_etag_header(self, method: str) -> Dict[str, str]:
        """Add ETag header if a cached ETag exists."""
        headers: Dict[str, str] = {}
        if method in self.etag_cache:
            logger.debug("Adding If-None-Match header with value: %s", self.etag_cache[method])
            headers["If-None-Match"] = self.etag_cache[method]
        return headers

    def validate_params(self, method: str, params: Optional[Dict[str, Any]] = None) -> bool:
        """Validate parameters and XOR conditions for a given endpoint."""
        if method not in self.endpoints:
            logger.error("Unknown API endpoint: %s", method)
            return False

        endpoint = self.endpoints[method]
        required = endpoint.get("required", [])
        xor = endpoint.get("xor", [])
        optional = endpoint.get("optional", [])

        params = params or {}

        # Ensure all required parameters are present
        for param in required:
            if param not in params or params[param] is None:
                logger.error("Missing required parameter: %s for endpoint: %s", param, method)
                return False

        # Check XOR logic (only one of XOR parameters can be set)
        if xor:
            xor_values = [params.get(param) is not None for param in xor]
            if sum(xor_values) != 1:
                logger.error("Exactly one of the XOR parameters %s must be provided for endpoint: %s", xor, method)
                return False

        # Ensure no unexpected parameters are included
        all_params = required + xor + optional
        for param in params.keys():
            if param not in all_params:
                logger.error("Unexpected parameter: %s for endpoint: %s", param, method)
                return False

        return True

    def do_request(self, method: str, args: Optional[Dict[str, Any]] = None) -> Optional[Dict[str, Any]]:
        """Send a request to the specified iRail API endpoint."""
        logger.info("Starting request to endpoint: %s", method)
        if not self.validate_params(method, args or {}):
            logger.error("Validation failed for method: %s with args: %s", method, args)
            return None

        with self.lock:
            self._handle_rate_limit()

        # Construct the request URL and parameters
        url: str = base_url.format(method)
        params = {"format": self.format, "lang": self.lang}
        if args:
            params.update(args)

        request_headers: Dict[str, str] = self._add_etag_header(method)

        try:
            response = session.get(url, params=params, headers=request_headers)
            if response.status_code == 429:
                retry_after: int = int(response.headers.get("Retry-After", 1))
                logger.warning("Rate limited, retrying after %d seconds", retry_after)
                time.sleep(retry_after)
                return self.do_request(method, args)
            if response.status_code == 200:
                # Cache the ETag from the response
                if "Etag" in response.headers:
                    self.etag_cache[method] = response.headers["Etag"]
                try:
                    json_data = response.json()
                    return json_data
                except ValueError:
                    logger.error("Failed to parse JSON response")
                    return None
            elif response.status_code == 304:
                logger.info("Data not modified, using cached data")
                return None
            else:
                logger.error("Request failed with status code: %s, response: %s", response.status_code, response.text)
                return None
        except requests.exceptions.RequestException as e:
            logger.error("Request failed due to an exception: %s", e)
            return None

    def get_stations(self) -> Optional[Dict[str, Any]]:
        """Retrieve a list of all stations."""
        return self.do_request("stations")

    def get_liveboard(
        self,
        station: Optional[str] = None,
        id: Optional[str] = None,
        date: Optional[str] = None,
        time: Optional[str] = None,
        arrdep: str = "departure",
        alerts: bool = False,
    ) -> Optional[Dict[str, Any]]:
        """Retrieve a liveboard for a station or station ID."""
        extra_params = {
            "station": station,
            "id": id,
            "date": date,
            "time": time,
            "arrdep": arrdep,
            "alerts": "true" if alerts else "false",
        }
        return self.do_request("liveboard", {k: v for k, v in extra_params.items() if v is not None})

    def get_connections(
        self,
        from_station: str,
        to_station: str,
        date: Optional[str] = None,
        time: Optional[str] = None,
        timesel: str = "departure",
        type_of_transport: str = "automatic",
        alerts: bool = False,
        results: Optional[int] = None,
    ) -> Optional[Dict[str, Any]]:
        """Retrieve connections between two stations."""
        extra_params = {
            "from": from_station,
            "to": to_station,
            "date": date,
            "time": time,
            "timesel": timesel,
            "typeOfTransport": type_of_transport,
            "alerts": "true" if alerts else "false",
            "results": results,
        }
        return self.do_request("connections", {k: v for k, v in extra_params.items() if v is not None})

    def get_vehicle(self, id: str, date: Optional[str] = None, alerts: bool = False) -> Optional[Dict[str, Any]]:
        """Retrieve information about a vehicle (train)."""
        extra_params = {"id": id, "date": date, "alerts": "true" if alerts else "false"}
        return self.do_request("vehicle", {k: v for k, v in extra_params.items() if v is not None})

    def get_composition(self, id: str, data: Optional[str] = None) -> Optional[Dict[str, Any]]:
        """Retrieve the composition of a train."""
        extra_params = {"id": id, "data": data}
        return self.do_request("composition", {k: v for k, v in extra_params.items() if v is not None})

    def get_disturbances(self, line_break_character: Optional[str] = None) -> Optional[Dict[str, Any]]:
        """Retrieve information about current disturbances on the rail network."""
        extra_params = {"lineBreakCharacter": line_break_character}
        return self.do_request("disturbances", {k: v for k, v in extra_params.items() if v is not None})
>>>>>>> 0a369226
<|MERGE_RESOLUTION|>--- conflicted
+++ resolved
@@ -1,11 +1,3 @@
-<<<<<<< HEAD
-from .api_methods import methods
-import aiohttp
-import asyncio
-
-base_url = 'https://api.irail.be/{}/'
-headers = {'user-agent': 'pyRail (tielemans.jorim@gmail.com)'}
-=======
 """Module providing the iRail class for interacting with the iRail API."""
 
 import logging
@@ -13,15 +5,14 @@
 import time
 from typing import Any, Dict, Optional
 
-import requests
+import aiohttp
+import asyncio
 
 logging.basicConfig(level=logging.INFO, format="%(asctime)s - %(name)s - %(levelname)s - %(message)s")
 logger = logging.getLogger(__name__)
 
-session = requests.Session()
-
 base_url: str = "https://api.irail.be/{}/"
-
+headers = {'user-agent': 'pyRail (tielemans.jorim@gmail.com)'}
 
 class iRail:
     """A Python wrapper for the iRail API, handling rate limiting and endpoint requests.
@@ -55,7 +46,6 @@
 
     def __init__(self, format: str = "json", lang: str = "en") -> None:
         """Initialize the iRail API client.
->>>>>>> 0a369226
 
         Args:
             format (str): The format of the API responses. Default is 'json'.
@@ -92,52 +82,6 @@
         if value in ["nl", "fr", "en", "de"]:
             self.__lang = value
         else:
-<<<<<<< HEAD
-            self.__lang = 'en'
-
-    async def do_request(self, method, args=None):
-        if method in methods:
-            url = base_url.format(method)
-            params = {'format': self.format, 'lang': self.lang}
-            if args:
-                params.update(args)
-            
-            async with aiohttp.ClientSession(headers=headers) as session:
-                try:
-                    async with session.get(url, params=params) as response:
-                        if response.status == 200:
-                            try:
-                                return await response.json()
-                            except aiohttp.ContentTypeError:
-                                return -1
-                        else:
-                            print(f"HTTP error: {response.status}")
-                            return -1
-                except aiohttp.ClientError as e:
-                    print(f"Request failed: {e}")
-                    return -1
-
-            
-
-    async def get_stations(self):
-        """Retrieve a list of all stations."""
-        return await self.do_request('stations')
-
-    async def get_liveboard(self, station=None, id=None):
-        if bool(station) ^ bool(id):
-            extra_params = {'station': station, 'id': id}
-            return await self.do_request('liveboard', extra_params)
-
-    async def get_connections(self, from_station=None, to_station=None):
-        if from_station and to_station:
-            extra_params = {'from': from_station, 'to': to_station}
-            return await self.do_request('connections', extra_params)
-
-    async def get_vehicle(self, id=None):
-        if id:
-            extra_params = {'id': id}
-            return await self.do_request('vehicle', extra_params)
-=======
             self.__lang = "en"
 
     def _refill_tokens(self) -> None:
@@ -210,7 +154,7 @@
 
         return True
 
-    def do_request(self, method: str, args: Optional[Dict[str, Any]] = None) -> Optional[Dict[str, Any]]:
+    async def do_request(self, method: str, args: Optional[Dict[str, Any]] = None) -> Optional[Dict[str, Any]]:
         """Send a request to the specified iRail API endpoint."""
         logger.info("Starting request to endpoint: %s", method)
         if not self.validate_params(method, args or {}):
@@ -227,39 +171,39 @@
             params.update(args)
 
         request_headers: Dict[str, str] = self._add_etag_header(method)
-
-        try:
-            response = session.get(url, params=params, headers=request_headers)
-            if response.status_code == 429:
-                retry_after: int = int(response.headers.get("Retry-After", 1))
-                logger.warning("Rate limited, retrying after %d seconds", retry_after)
-                time.sleep(retry_after)
-                return self.do_request(method, args)
-            if response.status_code == 200:
-                # Cache the ETag from the response
-                if "Etag" in response.headers:
-                    self.etag_cache[method] = response.headers["Etag"]
-                try:
-                    json_data = response.json()
-                    return json_data
-                except ValueError:
-                    logger.error("Failed to parse JSON response")
+          
+        async with aiohttp.ClientSession(headers=request_headers) as session:
+            try:
+                async with session.get(url, params=params) as response:
+                    if response.status == 429:
+                        retry_after: int = int(response.headers.get("Retry-After", 1))
+                        logger.warning("Rate limited, retrying after %d seconds", retry_after)
+                        time.sleep(retry_after)
+                        return self.do_request(method, args)
+                    if response.status == 200:
+                        # Cache the ETag from the response
+                        if "Etag" in response.headers:
+                            self.etag_cache[method] = response.headers["Etag"]
+                        try:
+                            return await response.json()
+                        except aiohttp.ContentTypeError:
+                            logger.error("Failed to parse JSON response")
+                            return None
+                    elif response.status == 304:
+                        logger.info("Data not modified, using cached data")
+                        return None
+                    else:
+                        logger.error("Request failed with status code: %s, response: %s", response.status, response.text)
+                        return None
+                except aiohttp.ClientError as e:
+                    logger.error("Request failed due to an exception: %s", e)
                     return None
-            elif response.status_code == 304:
-                logger.info("Data not modified, using cached data")
-                return None
-            else:
-                logger.error("Request failed with status code: %s, response: %s", response.status_code, response.text)
-                return None
-        except requests.exceptions.RequestException as e:
-            logger.error("Request failed due to an exception: %s", e)
-            return None
-
-    def get_stations(self) -> Optional[Dict[str, Any]]:
+
+    async def get_stations(self) -> Optional[Dict[str, Any]]:
         """Retrieve a list of all stations."""
-        return self.do_request("stations")
-
-    def get_liveboard(
+        return await self.do_request("stations")
+
+    async def get_liveboard(
         self,
         station: Optional[str] = None,
         id: Optional[str] = None,
@@ -277,9 +221,9 @@
             "arrdep": arrdep,
             "alerts": "true" if alerts else "false",
         }
-        return self.do_request("liveboard", {k: v for k, v in extra_params.items() if v is not None})
-
-    def get_connections(
+        return await self.do_request("liveboard", {k: v for k, v in extra_params.items() if v is not None})
+
+    async def get_connections(
         self,
         from_station: str,
         to_station: str,
@@ -301,20 +245,19 @@
             "alerts": "true" if alerts else "false",
             "results": results,
         }
-        return self.do_request("connections", {k: v for k, v in extra_params.items() if v is not None})
-
-    def get_vehicle(self, id: str, date: Optional[str] = None, alerts: bool = False) -> Optional[Dict[str, Any]]:
+        return await self.do_request("connections", {k: v for k, v in extra_params.items() if v is not None})
+
+    async def get_vehicle(self, id: str, date: Optional[str] = None, alerts: bool = False) -> Optional[Dict[str, Any]]:
         """Retrieve information about a vehicle (train)."""
         extra_params = {"id": id, "date": date, "alerts": "true" if alerts else "false"}
-        return self.do_request("vehicle", {k: v for k, v in extra_params.items() if v is not None})
-
-    def get_composition(self, id: str, data: Optional[str] = None) -> Optional[Dict[str, Any]]:
+        return await self.do_request("vehicle", {k: v for k, v in extra_params.items() if v is not None})
+
+    async def get_composition(self, id: str, data: Optional[str] = None) -> Optional[Dict[str, Any]]:
         """Retrieve the composition of a train."""
         extra_params = {"id": id, "data": data}
-        return self.do_request("composition", {k: v for k, v in extra_params.items() if v is not None})
-
-    def get_disturbances(self, line_break_character: Optional[str] = None) -> Optional[Dict[str, Any]]:
+        return await self.do_request("composition", {k: v for k, v in extra_params.items() if v is not None})
+
+    async def get_disturbances(self, line_break_character: Optional[str] = None) -> Optional[Dict[str, Any]]:
         """Retrieve information about current disturbances on the rail network."""
         extra_params = {"lineBreakCharacter": line_break_character}
-        return self.do_request("disturbances", {k: v for k, v in extra_params.items() if v is not None})
->>>>>>> 0a369226
+        return await self.do_request("disturbances", {k: v for k, v in extra_params.items() if v is not None})